--- conflicted
+++ resolved
@@ -26,24 +26,6 @@
     private static final String PREFERENCE_KEY_SEPARATOR = "_";
 
     /**
-<<<<<<< HEAD
-     * Number of metrics queue items which will trigger synchronization.
-     */
-    private static final int DEFAULT_TRIGGER_COUNT = 50;
-
-    /**
-     * Maximum time interval in milliseconds after which a synchronize will be triggered, regardless of queue size.
-     */
-    private static final int DEFAULT_TRIGGER_INTERVAL = 3 * 1000;
-
-    /**
-     * Maximum number of requests being sent for the group.
-     */
-    private static final int DEFAULT_TRIGGER_MAX_PARALLEL_REQUESTS = 3;
-
-    /**
-=======
->>>>>>> 0f183099
      * Channel instance.
      */
     protected Channel mChannel;
