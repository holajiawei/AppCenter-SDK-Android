--- conflicted
+++ resolved
@@ -36,11 +36,8 @@
 import java.util.UUID;
 
 import static com.microsoft.appcenter.sasquatch.activities.MainActivity.APP_SECRET_KEY;
-<<<<<<< HEAD
-=======
 import static com.microsoft.appcenter.sasquatch.activities.MainActivity.FILE_ATTACHMENT_KEY;
 import static com.microsoft.appcenter.sasquatch.activities.MainActivity.FIREBASE_ENABLED_KEY;
->>>>>>> abac9adc
 import static com.microsoft.appcenter.sasquatch.activities.MainActivity.LOG_URL_KEY;
 import static com.microsoft.appcenter.sasquatch.activities.MainActivity.TEXT_ATTACHMENT_KEY;
 import static com.microsoft.appcenter.sasquatch.activities.MainActivity.sCrashesListener;
@@ -223,7 +220,6 @@
             } catch (Exception e) {
                 getPreferenceScreen().removePreference(findPreference(getString(R.string.real_user_measurements_key)));
             }
-<<<<<<< HEAD
             initCheckBoxSetting(R.string.appcenter_auto_page_tracking_key, R.string.appcenter_auto_page_tracking_enabled, R.string.appcenter_auto_page_tracking_disabled, new HasEnabled() {
 
                 @Override
@@ -236,10 +232,8 @@
                     AnalyticsPrivateHelper.setAutoPageTrackingEnabled(enabled);
                 }
             });
-=======
 
             /* Application Information. */
->>>>>>> abac9adc
             initClickableSetting(R.string.install_id_key, String.valueOf(AppCenter.getInstallId().get()), new Preference.OnPreferenceClickListener() {
 
                 @Override
@@ -476,8 +470,6 @@
             editor.apply();
         }
 
-<<<<<<< HEAD
-=======
         private boolean isFirebaseEnabled() {
             return MainActivity.sSharedPreferences.getBoolean(FIREBASE_ENABLED_KEY, false);
         }
@@ -500,7 +492,6 @@
             return getString(R.string.appcenter_crashes_file_attachment_summary_empty);
         }
 
->>>>>>> abac9adc
         private interface HasEnabled {
             boolean isEnabled();
 
