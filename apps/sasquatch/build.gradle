--- conflicted
+++ resolved
@@ -53,7 +53,6 @@
 }
 
 dependencies {
-<<<<<<< HEAD
     def version = "1.0.0-0"
     compile "com.android.support:support-v4:${rootProject.ext.supportLibVersion}"
     compile "com.android.support:appcompat-v7:${rootProject.ext.supportLibVersion}"
@@ -66,23 +65,6 @@
     jcenterDependencyCompile "com.microsoft.appcenter:appcenter-crashes:${version}"
     jcenterDependencyCompile "com.microsoft.appcenter:appcenter-distribute:${version}"
     jcenterDependencyCompile "com.microsoft.appcenter:appcenter-push:${version}"
-=======
-
-    compile "com.android.support:support-v4:${rootProject.ext.supportLibVersion}"
-    compile "com.android.support:appcompat-v7:${rootProject.ext.supportLibVersion}"
-
-    projectDependencyCompile project(':sdk:mobile-center-analytics')
-    projectDependencyCompile project(':sdk:mobile-center-crashes')
-    projectDependencyCompile project(':sdk:mobile-center-distribute')
-    projectDependencyCompile project(':sdk:mobile-center-push')
-    projectDependencyCompile project(':sdk:mobile-center-rum')
-
-    def version = "0.13.0"
-    jcenterDependencyCompile "com.microsoft.azure.mobile:mobile-center-analytics:${version}"
-    jcenterDependencyCompile "com.microsoft.azure.mobile:mobile-center-crashes:${version}"
-    jcenterDependencyCompile "com.microsoft.azure.mobile:mobile-center-distribute:${version}"
-    jcenterDependencyCompile "com.microsoft.azure.mobile:mobile-center-push:${version}"
->>>>>>> a63f92d5
 
     firebaseCompile "com.google.firebase:firebase-core:${rootProject.ext.firebaseLibVersion}"
     firebaseCompile "com.google.firebase:firebase-messaging:${rootProject.ext.firebaseLibVersion}"
@@ -95,8 +77,8 @@
 
 /*
  * This will also bypass google-services.json if executing assembleDebug wildcard task.
- * This is needed to build from Mobile Center build as we don't commit google-services.json and
- * Mobile Center build cannot detect our gradle tasks so we make it execute assembleDebug with a
+ * This is needed to build from App Center build as we don't commit google-services.json and
+ * App Center build cannot detect our gradle tasks so we make it execute assembleDebug with a
  * work around. We are interested in only a vanilla build variant (no Firebase) for such builds.
  */
 if (getGradle().getStartParameter().getTaskRequests().toString().contains("Firebase")) {
